import logging
import yaml
import os
from typing import Optional, Any, Dict, List
from teradatasql import TeradataConnection
import json
from datetime import date, datetime
from decimal import Decimal


logger = logging.getLogger("teradata_mcp_server")
<<<<<<< HEAD
from teradata_mcp_server.tools.utils import serialize_teradata_types, rows_to_json, create_response
=======

# Load RAG configuration
def load_rag_config():
    """Load RAG configuration from rag_config.yaml"""
    try:
        with open('rag_config.yaml', 'r') as file:  # Simple path like server.py
            logger.info("Loading RAG config from: rag_config.yaml")
            return yaml.safe_load(file)
    except FileNotFoundError:
        logger.warning("RAG config file not found: rag_config.yaml, using defaults")
        return get_default_rag_config()
    except Exception as e:
        logger.error(f"Error loading RAG config: {e}")
        return get_default_rag_config()

def get_default_rag_config():
    """Default RAG configuration as fallback"""
    return {
        'version': 'byom',
        'databases': {
            'query_db': 'demo_db',
            'model_db': 'demo_db', 
            'vector_db': 'demo_db'
        },
        'tables': {
            'query_table': 'user_query',
            'query_embedding_store': 'user_query_embeddings',
            'vector_table': 'icici_fr_embeddings_store',
            'model_table': 'embeddings_models',
            'tokenizer_table': 'embeddings_tokenizers'
        },
        'model': {
            'model_id': 'bge-small-en-v1.5'
        },
        'retrieval': {
            'default_k': 10,
            'max_k': 50
        },
        'vector_store_schema': {
            'required_fields': ['txt'],
            'metadata_fields_in_vector_store': ['chunk_num', 'section_title', 'doc_name']
        },
        'embedding': {
            'vector_length': 384,
            'vector_column_prefix': 'emb_',
            'distance_measure': 'cosine',
            'feature_columns': '[emb_0:emb_383]'
        }
    }

# Load config at module level
RAG_CONFIG = load_rag_config()

def build_search_query(vector_db, dst_table, chunk_embed_table, k, config):
    """Build dynamic search query based on available metadata fields in vector store"""
    # Get metadata fields from config
    metadata_fields = config['vector_store_schema']['metadata_fields_in_vector_store']
    feature_columns = config['embedding']['feature_columns']
    
    # Build SELECT clause dynamically - txt is always required
    select_fields = ["e_ref.txt AS reference_txt"]
    
    # Add all metadata fields from vector store
    for field in metadata_fields:
        # Skip txt since it's already added as reference_txt
        if field != 'txt':
            select_fields.append(f"e_ref.{field} AS {field}")
    
    # Always add similarity (calculated field)
    select_fields.append("(1.0 - dt.distance) AS similarity")
    
    select_clause = ",\n            ".join(select_fields)
    
    return f"""
        SELECT
            {select_clause}
        FROM TD_VECTORDISTANCE (
                ON {vector_db}.{dst_table}      AS TargetTable
                ON {vector_db}.{chunk_embed_table}      AS ReferenceTable DIMENSION
                USING
                    TargetIDColumn('id')
                    TargetFeatureColumns('{feature_columns}')
                    RefIDColumn('id')
                    RefFeatureColumns('{feature_columns}')
                    DistanceMeasure('cosine')
                    TopK({k})
            ) AS dt
        JOIN {vector_db}.{chunk_embed_table} e_ref
          ON e_ref.id = dt.reference_id
        ORDER BY similarity DESC;
        """

def serialize_teradata_types(obj: Any) -> Any:
    """Convert Teradata-specific types to JSON serializable formats"""
    if isinstance(obj, (date, datetime)):
        return obj.isoformat()
    if isinstance(obj, Decimal):
        return float(obj)
    return str(obj)

def rows_to_json(cursor_description: Any, rows: List[Any]) -> List[Dict[str, Any]]:
    """Convert database rows to JSON objects using column names as keys"""
    if not cursor_description or not rows:
        return []
    
    columns = [col[0] for col in cursor_description]
    return [
        {
            col: serialize_teradata_types(value)
            for col, value in zip(columns, row)
        }
        for row in rows
    ]

def create_response(data: Any, metadata: Optional[Dict[str, Any]] = None) -> str:
    """Create a standardized JSON response structure"""
    if metadata:
        response = {
            "status": "success",
            "metadata": metadata,
            "results": data
        }
    else:
        response = {
            "status": "success",
            "results": data
        }

    return json.dumps(response, default=serialize_teradata_types)
>>>>>>> 51b2a97c

def handle_rag_executeWorkflow(

<<<<<<< HEAD

#------------------ Tool  ------------------
# RAG (Retrieval-Augmented Generation) tools for Teradata MCP Server
# Store RAG config for the session in a global or module-level variable
rag_config = {}

def handle_rag_setConfig(
    conn: TeradataConnection,
    query_db: str,
    model_db: str,
    vector_db: str,
    vector_table: str,
    *args,
    **kwargs,
):
    """
    Store session-wide RAG configuration for downstream tools:

    Arguments:
      conn   - SQLAlchemy Connection
      query_db / query_table - where to store user questions
      model_db / model_table / model_id - where the embedding model lives
      query_embedding_store - where to store user query embeddings
      vector_db / vector_table - where chunk embeddings are stored for similarity search

    Returns:
      ResponseType: formatted response with query results + metadata
    """   
    global rag_config
    logger.debug(
        "handle_rag_setConfig:"
    )
    rag_config = {
        "query_db": query_db,
        "query_table": "user_query",
        "query_embedding_store": "user_query_embeddings",
        "model_db": model_db,
        "model_id": "bge-small-en-v1.5",
        "vector_db": vector_db,
        "vector_table": vector_table,
    }
    metadata = {
        "tool_name" : "rag_setConfig", 
        "rag_config" : rag_config
    }
    return create_response({"message": "RAG config successfully set."}, metadata)

def handle_rag_storeUserQuery(
=======
>>>>>>> 51b2a97c
    conn: TeradataConnection,
    question: str,
    k: int = None,
    *args,
    **kwargs,
):
    """
    Execute complete RAG workflow to answer user questions based on document context.


    This function handles the entire RAG pipeline:
    1. Configuration setup (using configurable values from rag_config.yaml)
    2. Store user query (with /rag prefix stripping)
    3. Generate query embeddings (tokenization + embedding)
    4. Perform semantic search against chunk embeddings
    5. Return retrieved context chunks for answer generation

    The function uses configuration values from rag_config.yaml with fallback defaults.

    Returns the top-k most relevant chunks with metadata for context-grounded answer generation.
    """
    

    # Use configuration from loaded config
    config = RAG_CONFIG
    
    # Use config default if k not provided
    if k is None:
        k = config['retrieval']['default_k']
    
    # Optional: Enforce max limit
    max_k = config['retrieval'].get('max_k', 100)
    if k > max_k:
        logger.warning(f"Requested k={k} exceeds max_k={max_k}, using max_k")
        k = max_k
    
    logger.debug(f"handle_rag_executeWorkflow: question={question[:60]}..., k={k}")
    
    # Extract config values
    db_name = config['databases']['query_db']
    table_name = config['tables']['query_table']
    dst_table = config['tables']['query_embedding_store']
    model_id = config['model']['model_id']
    model_db = config['databases']['model_db']
    model_table = config['tables']['model_table']
    tokenizer_table = config['tables']['tokenizer_table']
    vector_db = config['databases']['vector_db']
    chunk_embed_table = config['tables']['vector_table']


    with conn.cursor() as cur:
        
        # Step 2: Store user query
        logger.debug(f"Step 2: Storing user query in {db_name}.{table_name}")
        
        # Create table if it doesn't exist
        ddl = f"""
        CREATE TABLE {db_name}.{table_name} (
            id INTEGER GENERATED ALWAYS AS IDENTITY (START WITH 1 INCREMENT BY 1) NOT NULL,
            txt VARCHAR(5000),
            created_ts TIMESTAMP DEFAULT CURRENT_TIMESTAMP,
            PRIMARY KEY (id)
        )
        """
        
        try:
            cur.execute(ddl)
            logger.debug(f"Table {db_name}.{table_name} created")
        except Exception as e:
            error_msg = str(e).lower()
            if "already exists" in error_msg or "3803" in error_msg:
                logger.debug(f"Table {db_name}.{table_name} already exists, skipping creation")
            else:
                logger.error(f"Error creating table: {e}")
                raise

        # Insert cleaned question
        insert_sql = f"""
        INSERT INTO {db_name}.{table_name} (txt)
        SELECT
          CASE
            WHEN TRIM(?) LIKE '/rag %' THEN SUBSTRING(TRIM(?) FROM 6)
            ELSE TRIM(?)
          END
        """
        cur.execute(insert_sql, [question, question, question])
        
        # Get inserted ID and cleaned text
        cur.execute(f"SELECT MAX(id) AS id FROM {db_name}.{table_name}")
        new_id = cur.fetchone()[0]
        
        cur.execute(f"SELECT txt FROM {db_name}.{table_name} WHERE id = ?", [new_id])
        cleaned_txt = cur.fetchone()[0]
        
        logger.debug(f"Stored query with ID {new_id}: {cleaned_txt[:60]}...")


        # Step 3: Generate query embeddings
        logger.debug(f"Step 3: Generating embeddings in {db_name}.{dst_table}")
        
        # Drop existing embeddings table
        drop_sql = f"DROP TABLE {db_name}.{dst_table}"
        try:
            cur.execute(drop_sql)
            logger.debug(f"Dropped existing table {db_name}.{dst_table}")
        except Exception as e:
            logger.debug(f"DROP failed or table not found: {e}")

        # Create embeddings table using ONNXEmbeddings
        create_sql = f"""
        CREATE TABLE {db_name}.{dst_table} AS (
            SELECT *
            FROM mldb.ONNXEmbeddings(
                ON (SELECT id, txt FROM {db_name}.{table_name})
                ON (SELECT model_id, model FROM {model_db}.{model_table} WHERE model_id = '{model_id}') DIMENSION
                ON (SELECT model AS tokenizer FROM {model_db}.{tokenizer_table} WHERE model_id = '{model_id}') DIMENSION
                USING
                    Accumulate('id', 'txt')
                    ModelOutputTensor('sentence_embedding')
                    OutputFormat('FLOAT32({config["embedding"]["vector_length"]})')
            ) AS a
        ) WITH DATA
        """
        
        cur.execute(create_sql)
        logger.debug(f"Created embeddings table {db_name}.{dst_table}")

        # Step 4: Perform semantic search with dynamic query building
        logger.debug(f"Step 4: Performing semantic search with k={k}")
        
        search_sql = build_search_query(vector_db, dst_table, chunk_embed_table, k, config)
        
        rows = cur.execute(search_sql)
        data = rows_to_json(cur.description, rows.fetchall())
        
        logger.debug(f"Retrieved {len(data)} chunks for semantic search")

    # Return results with comprehensive metadata
    metadata = {
        "tool_name": "rag_executeWorkflow",
        "workflow_steps": ["config_set", "query_stored", "embeddings_generated", "semantic_search_completed"],
        "query_id": new_id,
        "cleaned_question": cleaned_txt,
        "database": db_name,
        "query_table": table_name,
        "embedding_table": dst_table,
        "vector_table": chunk_embed_table,
        "model_id": model_id,
        "chunks_retrieved": len(data),
        "topk_requested": k,
        "topk_configured_default": config['retrieval']['default_k'],
        "metadata_fields": config['vector_store_schema']['metadata_fields_in_vector_store'],
        "description": "Complete RAG workflow executed: config → store query → generate embeddings → semantic search"
    }

    return create_response(data, metadata)

def handle_rag_executeWorkflow_ivsm(
    conn: TeradataConnection,
    question: str,
    k: int = None,
    *args,
    **kwargs,
):
    """
    Execute complete RAG workflow to answer user questions based on document context.

    This function handles the entire RAG pipeline using IVSM functions:
    1. Configuration setup (using configurable values from rag_config.yaml)
    2. Store user query (with /rag prefix stripping)
    3. Tokenize query using ivsm.tokenizer_encode
    4. Create embedding view using ivsm.IVSM_score
    5. Convert embeddings to vector columns using ivsm.vector_to_columns
    6. Perform semantic search against chunk embeddings

    The function uses configuration values from rag_config.yaml with fallback defaults.

    Returns the top-k most relevant chunks with metadata for context-grounded answer generation.
    """
    
    # Use configuration from loaded config
    config = RAG_CONFIG
    
<<<<<<< HEAD
    Configuration like database name, table name, and model_id is pulled from rag_config.

    Arguments:
      conn   - SQLAlchemy Connection

    Returns:
      ResponseType: formatted response with query results + metadata
    """   
    global rag_config
    db_name   = rag_config["query_db"]
    src_table = rag_config["query_table"]
    model_id  = rag_config["model_id"]

    logger.debug(f"Tool: handle_rag_tokeizedQuery: db={db_name}, src_table={src_table}, model_id={model_id}")
=======
    # Use config default if k not provided
    if k is None:
        k = config['retrieval']['default_k']
    
    # Optional: Enforce max limit
    max_k = config['retrieval'].get('max_k', 100)
    if k > max_k:
        logger.warning(f"Requested k={k} exceeds max_k={max_k}, using max_k")
        k = max_k
    
    logger.debug(f"handle_rag_executeWorkflow (IVSM): question={question[:60]}..., k={k}")
    
    # Extract config values
    db_name = config['databases']['query_db']
    table_name = config['tables']['query_table']
    dst_table = config['tables']['query_embedding_store']
    model_id = config['model']['model_id']
    model_db = config['databases']['model_db']
    model_table = config['tables']['model_table']
    tokenizer_table = config['tables']['tokenizer_table']
    vector_db = config['databases']['vector_db']
    chunk_embed_table = config['tables']['vector_table']
>>>>>>> 51b2a97c

    with conn.cursor() as cur:
        
        # Step 2: Store user query
        logger.debug(f"Step 2: Storing user query in {db_name}.{table_name}")
        
        # Create table if it doesn't exist
        ddl = f"""
        CREATE TABLE {db_name}.{table_name} (
            id INTEGER GENERATED ALWAYS AS IDENTITY (START WITH 1 INCREMENT BY 1) NOT NULL,
            txt VARCHAR(5000),
            created_ts TIMESTAMP DEFAULT CURRENT_TIMESTAMP,
            PRIMARY KEY (id)
        )
        """
        
        try:
            cur.execute(ddl)
            logger.debug(f"Table {db_name}.{table_name} created")
        except Exception as e:
            error_msg = str(e).lower()
            if "already exists" in error_msg or "3803" in error_msg:
                logger.debug(f"Table {db_name}.{table_name} already exists, skipping creation")
            else:
                logger.error(f"Error creating table: {e}")
                raise

        # Insert cleaned question
        insert_sql = f"""
        INSERT INTO {db_name}.{table_name} (txt)
        SELECT
          CASE
            WHEN TRIM(?) LIKE '/rag %' THEN SUBSTRING(TRIM(?) FROM 6)
            ELSE TRIM(?)
          END
        """
        cur.execute(insert_sql, [question, question, question])
        
        # Get inserted ID and cleaned text
        cur.execute(f"SELECT MAX(id) AS id FROM {db_name}.{table_name}")
        new_id = cur.fetchone()[0]
        
        cur.execute(f"SELECT txt FROM {db_name}.{table_name} WHERE id = ?", [new_id])
        cleaned_txt = cur.fetchone()[0]
        
        logger.debug(f"Stored query with ID {new_id}: {cleaned_txt[:60]}...")


        # Step 3: Tokenize query
        logger.debug(f"Step 3: Tokenizing query using ivsm.tokenizer_encode")
        
        cur.execute(f"""
            REPLACE VIEW v_topics_tokenized AS
            (
                SELECT id, txt,
                       IDS AS input_ids,
                       attention_mask
                FROM ivsm.tokenizer_encode(
                    ON (
                        SELECT *
                        FROM {db_name}.{table_name}
                        QUALIFY ROW_NUMBER() OVER (ORDER BY created_ts DESC) = 1
                    )
                    ON (
                        SELECT model AS tokenizer
                        FROM {model_db}.{tokenizer_table}
                        WHERE model_id = '{model_id}'
                    ) DIMENSION
                    USING
                        ColumnsToPreserve('id','txt')
                        OutputFields('IDS','ATTENTION_MASK')
                        MaxLength(1024)
                        PadToMaxLength('True')
                        TokenDataType('INT64')
                ) AS t
            );
        """)
        
        logger.debug("Tokenized view v_topics_tokenized created")

<<<<<<< HEAD
    metadata = {
        "tool_name": "rag_tokeizedQuery",
        "database": db_name,
        "source_table": src_table,
        "model_id": model_id,
        "view_created": f"{db_name}.v_topics_tokenized"
    }

    return create_response("Tokenized view created successfully.", metadata)

def handle_rag_createEmbeddingView(conn: TeradataConnection):
    """
    Generates sentence embeddings for the most recent user query using the model specified in rag_config.

    It:
    - Reads tokenized input from <db>.v_topics_tokenized
    - Applies IVSM_score using the ONNX model identified by rag_config['model_id']
    - Creates or replaces a view <db>.v_topics_embeddings with the original input and sentence_embedding column

    All table names and model info are pulled from the rag_config set earlier via 'configure_rag'.

    Arguments:
      conn   - SQLAlchemy Connection

    Returns:
      ResponseType: formatted response with query results + metadata
    """   
    global rag_config
    db_name  = rag_config["query_db"]
    model_id = rag_config["model_id"]

    logger.debug(f"Tool: handle_rag_createEmbeddingView: db={db_name}, model_id={model_id}")
    
    with conn.cursor() as cur:
=======
        # Step 4: Create embedding view
        logger.debug(f"Step 4: Creating embedding view using ivsm.IVSM_score")
        
>>>>>>> 51b2a97c
        cur.execute(f"""
            REPLACE VIEW v_topics_embeddings AS
            (
                SELECT *
                FROM ivsm.IVSM_score(
                    ON v_topics_tokenized
                    ON (
                        SELECT *
                        FROM {model_db}.{model_table}
                        WHERE model_id = '{model_id}'
                    ) DIMENSION
                    USING
                        ColumnsToPreserve('id','txt')
                        ModelType('ONNX')
                        BinaryInputFields('input_ids','attention_mask')
                        BinaryOutputFields('sentence_embedding')
                        Caching('inquery')
                ) AS s
            );
        """)
<<<<<<< HEAD

    metadata = {
        "tool_name": "rag_createEmbeddingView",
        "database": db_name,
        "tokenized_view": f"{db_name}.v_topics_tokenized",
        "embedding_model_id": model_id,
        "view_created": f"{db_name}.v_topics_embeddings"
    }

    return create_response("Embedding view created successfully.", metadata)


def handle_rag_createQueryEmbeddingTable(conn: TeradataConnection, *args, **kwargs):
    """
    Generates sentence embeddings for the most recent tokenized user query using the model specified in the RAG configuration. Reads from the view `<db>.v_topics_tokenized` and applies the ONNX model from `<model_db>.embeddings_models`. Creates or replaces the view `<db>.v_topics_embeddings` which includes the original input and a `sentence_embedding` column. This must be run *after* create_tokenized_view and before vector_to_columns().

    Arguments:
      conn   - SQLAlchemy Connection

    Returns:
      ResponseType: formatted response with query results + metadata
    """   
    global rag_config
    db_name = rag_config.get("query_db")
    dst_table = rag_config.get("query_embedding_store")

    if not db_name or not dst_table:
        raise ValueError("RAG config not set — call `rag_set_config` first to configure vector store for query embeddings.")

    logger.debug(f"Tool: handle_rag_createQueryEmbeddingTable: db={db_name}, dst={dst_table}")

    drop_sql = f"DROP TABLE {db_name}.{dst_table}"
    create_sql = f"""
    CREATE TABLE {db_name}.{dst_table} AS (
        SELECT *
        FROM ivsm.vector_to_columns(
            ON {db_name}.v_topics_embeddings
            USING
                ColumnsToPreserve('id', 'txt') 
                VectorDataType('FLOAT32')
                VectorLength(384)
                OutputColumnPrefix('emb_')
                InputColumnName('sentence_embedding')
        ) a 
    ) WITH DATA
    """

    with conn.cursor() as cur:
=======
        
        logger.debug("Embedding view v_topics_embeddings created")

        # Step 5: Create query embedding table
        logger.debug(f"Step 5: Creating query embedding table using ivsm.vector_to_columns")
        
        # Drop existing embeddings table
        drop_sql = f"DROP TABLE {db_name}.{dst_table}"
>>>>>>> 51b2a97c
        try:
            cur.execute(drop_sql)
            logger.debug(f"Dropped existing table {db_name}.{dst_table}")
        except Exception as e:
            logger.debug(f"DROP failed or table not found: {e}")

        # Create embeddings table using vector_to_columns
        create_sql = f"""
        CREATE TABLE {db_name}.{dst_table} AS (
            SELECT *
            FROM ivsm.vector_to_columns(
                ON v_topics_embeddings
                USING
                    ColumnsToPreserve('id', 'txt') 
                    VectorDataType('FLOAT32')
                    VectorLength({config['embedding']['vector_length']})
                    OutputColumnPrefix('{config['embedding']['vector_column_prefix']}')

                    InputColumnName('sentence_embedding')
            ) a 
        ) WITH DATA
        """
        
        cur.execute(create_sql)
        logger.debug(f"Created embeddings table {db_name}.{dst_table}")


<<<<<<< HEAD
def handle_rag_semanticSearchChunks(
    conn: TeradataConnection,
    topk: int = 10,
    *args,
    **kwargs,
):
    """
    Retrieve top-k most relevant PDF chunks for the user's latest embedded query. This tool is part of the RAG workflow and should be called after the query has been embedded. If the RAG config has not been set, use `rag_set_config` first to define where queries, models, and chunk embeddings are stored. Uses cosine similarity via `TD_VECTORDISTANCE` to compare embeddings. Each result includes similarity score, chunk text, page number, chunk number, and document name.

    Arguments:
      conn   - SQLAlchemy Connection
      topk - number of chunks to return
      *args  - Positional bind parameters
      **kwargs - Named bind parameters

    Returns:
      ResponseType: formatted response with query results + metadata
    """   
    global rag_config

    db_name            = rag_config["vector_db"]
    query_embed_table  = rag_config["query_embedding_store"]
    chunk_embed_table  = rag_config["vector_table"]

    logger.debug(
        f"handle_rag_semanticSearchChunks: db={db_name}, q_table={query_embed_table}, c_table={chunk_embed_table}, k={topk}"
    )

    sql = f"""
    SELECT
        e_ref.txt          AS reference_txt,
        e_ref.chunk_num    AS chunk_num,
        e_ref.page_num     AS page_num,
        e_ref.doc_name     AS doc_name,
        (1.0 - dt.distance) AS similarity
    FROM TD_VECTORDISTANCE (
            ON {db_name}.{query_embed_table}      AS TargetTable
            ON {db_name}.{chunk_embed_table}      AS ReferenceTable DIMENSION
            USING
                TargetIDColumn('id')
                TargetFeatureColumns('[emb_0:emb_383]')
                RefIDColumn('id')
                RefFeatureColumns('[emb_0:emb_383]')
                DistanceMeasure('cosine')
                TopK({topk})
        ) AS dt
    JOIN {db_name}.{chunk_embed_table} e_ref
      ON e_ref.id = dt.reference_id
    ORDER BY similarity DESC;
    """

    with conn.cursor() as cur:
        rows = cur.execute(sql)
=======
        # Step 6: Perform semantic search with dynamic query building
        logger.debug(f"Step 6: Performing semantic search with k={k}")
        
        search_sql = build_search_query(vector_db, dst_table, chunk_embed_table, k, config)
        
        rows = cur.execute(search_sql)
>>>>>>> 51b2a97c
        data = rows_to_json(cur.description, rows.fetchall())
        
        logger.debug(f"Retrieved {len(data)} chunks for semantic search")

    # Return results with comprehensive metadata
    metadata = {
        "tool_name": "rag_executeWorkflow_ivsm",
        "workflow_type": "IVSM",
        "workflow_steps": ["config_set", "query_stored", "query_tokenized", "embedding_view_created", "embedding_table_created", "semantic_search_completed"],
        "query_id": new_id,
        "cleaned_question": cleaned_txt,
        "database": db_name,
        "query_table": table_name,
        "embedding_table": dst_table,
        "vector_table": chunk_embed_table,
        "model_id": model_id,
        "chunks_retrieved": len(data),
        "topk_requested": k,
        "topk_configured_default": config['retrieval']['default_k'],
        "views_created": ["v_topics_tokenized", "v_topics_embeddings"],
        "metadata_fields": config['vector_store_schema']['metadata_fields_in_vector_store'],
        "description": "Complete RAG workflow executed using IVSM functions: config → store query → tokenize → create embedding view → create embedding table → semantic search"
    }

    return create_response(data, metadata)<|MERGE_RESOLUTION|>--- conflicted
+++ resolved
@@ -9,9 +9,6 @@
 
 
 logger = logging.getLogger("teradata_mcp_server")
-<<<<<<< HEAD
-from teradata_mcp_server.tools.utils import serialize_teradata_types, rows_to_json, create_response
-=======
 
 # Load RAG configuration
 def load_rag_config():
@@ -141,61 +138,9 @@
         }
 
     return json.dumps(response, default=serialize_teradata_types)
->>>>>>> 51b2a97c
 
 def handle_rag_executeWorkflow(
 
-<<<<<<< HEAD
-
-#------------------ Tool  ------------------
-# RAG (Retrieval-Augmented Generation) tools for Teradata MCP Server
-# Store RAG config for the session in a global or module-level variable
-rag_config = {}
-
-def handle_rag_setConfig(
-    conn: TeradataConnection,
-    query_db: str,
-    model_db: str,
-    vector_db: str,
-    vector_table: str,
-    *args,
-    **kwargs,
-):
-    """
-    Store session-wide RAG configuration for downstream tools:
-
-    Arguments:
-      conn   - SQLAlchemy Connection
-      query_db / query_table - where to store user questions
-      model_db / model_table / model_id - where the embedding model lives
-      query_embedding_store - where to store user query embeddings
-      vector_db / vector_table - where chunk embeddings are stored for similarity search
-
-    Returns:
-      ResponseType: formatted response with query results + metadata
-    """   
-    global rag_config
-    logger.debug(
-        "handle_rag_setConfig:"
-    )
-    rag_config = {
-        "query_db": query_db,
-        "query_table": "user_query",
-        "query_embedding_store": "user_query_embeddings",
-        "model_db": model_db,
-        "model_id": "bge-small-en-v1.5",
-        "vector_db": vector_db,
-        "vector_table": vector_table,
-    }
-    metadata = {
-        "tool_name" : "rag_setConfig", 
-        "rag_config" : rag_config
-    }
-    return create_response({"message": "RAG config successfully set."}, metadata)
-
-def handle_rag_storeUserQuery(
-=======
->>>>>>> 51b2a97c
     conn: TeradataConnection,
     question: str,
     k: int = None,
@@ -379,22 +324,6 @@
     # Use configuration from loaded config
     config = RAG_CONFIG
     
-<<<<<<< HEAD
-    Configuration like database name, table name, and model_id is pulled from rag_config.
-
-    Arguments:
-      conn   - SQLAlchemy Connection
-
-    Returns:
-      ResponseType: formatted response with query results + metadata
-    """   
-    global rag_config
-    db_name   = rag_config["query_db"]
-    src_table = rag_config["query_table"]
-    model_id  = rag_config["model_id"]
-
-    logger.debug(f"Tool: handle_rag_tokeizedQuery: db={db_name}, src_table={src_table}, model_id={model_id}")
-=======
     # Use config default if k not provided
     if k is None:
         k = config['retrieval']['default_k']
@@ -417,7 +346,6 @@
     tokenizer_table = config['tables']['tokenizer_table']
     vector_db = config['databases']['vector_db']
     chunk_embed_table = config['tables']['vector_table']
->>>>>>> 51b2a97c
 
     with conn.cursor() as cur:
         
@@ -498,46 +426,9 @@
         
         logger.debug("Tokenized view v_topics_tokenized created")
 
-<<<<<<< HEAD
-    metadata = {
-        "tool_name": "rag_tokeizedQuery",
-        "database": db_name,
-        "source_table": src_table,
-        "model_id": model_id,
-        "view_created": f"{db_name}.v_topics_tokenized"
-    }
-
-    return create_response("Tokenized view created successfully.", metadata)
-
-def handle_rag_createEmbeddingView(conn: TeradataConnection):
-    """
-    Generates sentence embeddings for the most recent user query using the model specified in rag_config.
-
-    It:
-    - Reads tokenized input from <db>.v_topics_tokenized
-    - Applies IVSM_score using the ONNX model identified by rag_config['model_id']
-    - Creates or replaces a view <db>.v_topics_embeddings with the original input and sentence_embedding column
-
-    All table names and model info are pulled from the rag_config set earlier via 'configure_rag'.
-
-    Arguments:
-      conn   - SQLAlchemy Connection
-
-    Returns:
-      ResponseType: formatted response with query results + metadata
-    """   
-    global rag_config
-    db_name  = rag_config["query_db"]
-    model_id = rag_config["model_id"]
-
-    logger.debug(f"Tool: handle_rag_createEmbeddingView: db={db_name}, model_id={model_id}")
-    
-    with conn.cursor() as cur:
-=======
         # Step 4: Create embedding view
         logger.debug(f"Step 4: Creating embedding view using ivsm.IVSM_score")
         
->>>>>>> 51b2a97c
         cur.execute(f"""
             REPLACE VIEW v_topics_embeddings AS
             (
@@ -558,56 +449,6 @@
                 ) AS s
             );
         """)
-<<<<<<< HEAD
-
-    metadata = {
-        "tool_name": "rag_createEmbeddingView",
-        "database": db_name,
-        "tokenized_view": f"{db_name}.v_topics_tokenized",
-        "embedding_model_id": model_id,
-        "view_created": f"{db_name}.v_topics_embeddings"
-    }
-
-    return create_response("Embedding view created successfully.", metadata)
-
-
-def handle_rag_createQueryEmbeddingTable(conn: TeradataConnection, *args, **kwargs):
-    """
-    Generates sentence embeddings for the most recent tokenized user query using the model specified in the RAG configuration. Reads from the view `<db>.v_topics_tokenized` and applies the ONNX model from `<model_db>.embeddings_models`. Creates or replaces the view `<db>.v_topics_embeddings` which includes the original input and a `sentence_embedding` column. This must be run *after* create_tokenized_view and before vector_to_columns().
-
-    Arguments:
-      conn   - SQLAlchemy Connection
-
-    Returns:
-      ResponseType: formatted response with query results + metadata
-    """   
-    global rag_config
-    db_name = rag_config.get("query_db")
-    dst_table = rag_config.get("query_embedding_store")
-
-    if not db_name or not dst_table:
-        raise ValueError("RAG config not set — call `rag_set_config` first to configure vector store for query embeddings.")
-
-    logger.debug(f"Tool: handle_rag_createQueryEmbeddingTable: db={db_name}, dst={dst_table}")
-
-    drop_sql = f"DROP TABLE {db_name}.{dst_table}"
-    create_sql = f"""
-    CREATE TABLE {db_name}.{dst_table} AS (
-        SELECT *
-        FROM ivsm.vector_to_columns(
-            ON {db_name}.v_topics_embeddings
-            USING
-                ColumnsToPreserve('id', 'txt') 
-                VectorDataType('FLOAT32')
-                VectorLength(384)
-                OutputColumnPrefix('emb_')
-                InputColumnName('sentence_embedding')
-        ) a 
-    ) WITH DATA
-    """
-
-    with conn.cursor() as cur:
-=======
         
         logger.debug("Embedding view v_topics_embeddings created")
 
@@ -616,7 +457,6 @@
         
         # Drop existing embeddings table
         drop_sql = f"DROP TABLE {db_name}.{dst_table}"
->>>>>>> 51b2a97c
         try:
             cur.execute(drop_sql)
             logger.debug(f"Dropped existing table {db_name}.{dst_table}")
@@ -644,68 +484,12 @@
         logger.debug(f"Created embeddings table {db_name}.{dst_table}")
 
 
-<<<<<<< HEAD
-def handle_rag_semanticSearchChunks(
-    conn: TeradataConnection,
-    topk: int = 10,
-    *args,
-    **kwargs,
-):
-    """
-    Retrieve top-k most relevant PDF chunks for the user's latest embedded query. This tool is part of the RAG workflow and should be called after the query has been embedded. If the RAG config has not been set, use `rag_set_config` first to define where queries, models, and chunk embeddings are stored. Uses cosine similarity via `TD_VECTORDISTANCE` to compare embeddings. Each result includes similarity score, chunk text, page number, chunk number, and document name.
-
-    Arguments:
-      conn   - SQLAlchemy Connection
-      topk - number of chunks to return
-      *args  - Positional bind parameters
-      **kwargs - Named bind parameters
-
-    Returns:
-      ResponseType: formatted response with query results + metadata
-    """   
-    global rag_config
-
-    db_name            = rag_config["vector_db"]
-    query_embed_table  = rag_config["query_embedding_store"]
-    chunk_embed_table  = rag_config["vector_table"]
-
-    logger.debug(
-        f"handle_rag_semanticSearchChunks: db={db_name}, q_table={query_embed_table}, c_table={chunk_embed_table}, k={topk}"
-    )
-
-    sql = f"""
-    SELECT
-        e_ref.txt          AS reference_txt,
-        e_ref.chunk_num    AS chunk_num,
-        e_ref.page_num     AS page_num,
-        e_ref.doc_name     AS doc_name,
-        (1.0 - dt.distance) AS similarity
-    FROM TD_VECTORDISTANCE (
-            ON {db_name}.{query_embed_table}      AS TargetTable
-            ON {db_name}.{chunk_embed_table}      AS ReferenceTable DIMENSION
-            USING
-                TargetIDColumn('id')
-                TargetFeatureColumns('[emb_0:emb_383]')
-                RefIDColumn('id')
-                RefFeatureColumns('[emb_0:emb_383]')
-                DistanceMeasure('cosine')
-                TopK({topk})
-        ) AS dt
-    JOIN {db_name}.{chunk_embed_table} e_ref
-      ON e_ref.id = dt.reference_id
-    ORDER BY similarity DESC;
-    """
-
-    with conn.cursor() as cur:
-        rows = cur.execute(sql)
-=======
         # Step 6: Perform semantic search with dynamic query building
         logger.debug(f"Step 6: Performing semantic search with k={k}")
         
         search_sql = build_search_query(vector_db, dst_table, chunk_embed_table, k, config)
         
         rows = cur.execute(search_sql)
->>>>>>> 51b2a97c
         data = rows_to_json(cur.description, rows.fetchall())
         
         logger.debug(f"Retrieved {len(data)} chunks for semantic search")
